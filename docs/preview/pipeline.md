--- conflicted
+++ resolved
@@ -328,17 +328,39 @@
       type: queue
       name: $(queueName)
     steps:
-<<<<<<< HEAD
-      - group: pre
-        - task: templates/tasks/powershell
-          name: Run pre-build script
-          inputs:
-            script: prebuild.ps1
-      - group: post
-        - task: templates/tasks/powershell
-          name: Run post-build script
-          inputs:
-            script: postbuild.ps1
+      - import: $(repo)
+      - task: msbuild@1.*
+        name: Build the project
+        inputs:
+          project: $(projectFile)
+      - export: artifact
+        name: drop
+        inputs:
+          include: ['bin/**/*.dll']
+```
+A usage of this template from a separate repository is shown below. The first step is to `include` the template file which will be utliized. Next any local `resources` which need to be provided to the template are defined and provided their own definition specific names. Last, the template is invoked using the name given to it within the file which includes it. 
+```yaml
+includes: 
+  - name: core
+    source:
+      type: git
+      url: https://github.com/Microsoft/pipeline-templates.git
+      ref: refs/tags/lkg
+
+resources:
+  - name: code
+    type: self
+
+# Override the required input with the proper value
+pipeline: core/pipelines/core.yml
+  inputs:
+    project: code/src/dirs.proj
+    repo: resources('code')
+    
+pipeline: core/pipelines/core2.yml
+  inputs: 
+    repo: resources('code')
+    drop: pipelines('core').exports('drop')
 ```
 You can optionally define a job in a file and reference it in a pipeline
 
@@ -437,41 +459,4 @@
           script: test.sh
 
 ```
-Having the agent start the container on the host prior to running tasks potentially enables some other interesting capabilities like controlling access to certian internet resources.  For example if you have a policy in your organziation that you should not pull packages from nuget.org the container networking could be configured wiht a proxy that prevents access.
-=======
-      - import: $(repo)
-      - task: msbuild@1.*
-        name: Build the project
-        inputs:
-          project: $(projectFile)
-      - export: artifact
-        name: drop
-        inputs:
-          include: ['bin/**/*.dll']
-```
-A usage of this template from a separate repository is shown below. The first step is to `include` the template file which will be utliized. Next any local `resources` which need to be provided to the template are defined and provided their own definition specific names. Last, the template is invoked using the name given to it within the file which includes it. 
-```yaml
-includes: 
-  - name: core
-    source:
-      type: git
-      url: https://github.com/Microsoft/pipeline-templates.git
-      ref: refs/tags/lkg
-
-resources:
-  - name: code
-    type: self
-
-# Override the required input with the proper value
-pipeline: core/pipelines/core.yml
-  inputs:
-    project: code/src/dirs.proj
-    repo: resources('code')
-    
-pipeline: core/pipelines/core2.yml
-  inputs: 
-    repo: resources('code')
-    drop: pipelines('core').exports('drop')
-```
-Templates are very much macro replacements, in that the template is simply copied inline and replaces the reference at the time the pipeline is compiled. It is important to point out that while entire pipelines may be templated and reused, other constructs within the system may also be templated and reused such as tasks and jobs.
->>>>>>> 1f72af8d
+Having the agent start the container on the host prior to running tasks potentially enables some other interesting capabilities like controlling access to certian internet resources.  For example if you have a policy in your organziation that you should not pull packages from nuget.org the container networking could be configured wiht a proxy that prevents access.